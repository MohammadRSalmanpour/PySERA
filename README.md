# PySERA: Python-Based Standardized Extraction for Radiomics Analysis – Python Radiomics Script and Library

[![Python Version](https://img.shields.io/badge/python-3.10%2B-blue)](https://www.python.org/downloads/)
[![License](https://img.shields.io/badge/license-MIT-green.svg)](LICENSE)
[![Development Status](https://img.shields.io/badge/status-stable-green.svg)](https://pypi.org/project/pysera/)

<<<<<<< HEAD
**PySERA** (Python-based Standardized Extraction for Radiomics Analysis) is a comprehensive Python library for radiomics feature extraction from medical imaging data. It provides a **simple, single-function API** with built-in multiprocessing support, comprehensive report capabilities, and optimized performance through OOP architecture, RAM optimization, and CPU-efficient parallel processing. PySERA supports both **traditional handcrafted radiomics** (557 features including 487 IBSI-compliant, 60 diagnostic, and 10 moment-invariant features) and **deep learning-based feature extraction** using pre-trained models like ResNet50, VGG16, and DenseNet121.
=======
**PySERA** (Python-based Standardized Extraction for Radiomics Analysis), published in "[PySERA](https://pypi.org/project/pysera/)"  is a comprehensive Python library for radiomics feature extraction from medical imaging data. It provides a **simple, single-function API** with built-in multiprocessing support, comprehensive report capabilities, and optimized performance through OOP architecture, RAM optimization, and CPU-efficient parallel processing. PySERA supports both **traditional handcrafted radiomics** (557 IBSI-compliant features) and **deep learning-based feature extraction** using pre-trained models like ResNet50, VGG16, and DenseNet121.
>>>>>>> 5febd709

## 🔍 Table of Contents
- [🧩IBSI (Image Biomarker Standardisation Initiative) Standardization-1.0](#IBSI-Standardization)
- [🛠️Key Features](#key-features)
- [🤖Deep Learning Feature Extraction](#deep-learning-feature-extraction)
- [📚Library Usage](#library-usage)
  - [📂Single File Processing](#single-file-processing)
  - [🧠In-Memory Array Processing](#in-memory-array-processing)
  - [⚡Parallel Batch Processing](#parallel-batch-processing)
  - [🤖Deep Features Extraction](#deep-features-extraction)
  - [🔧Advanced Configuration](#advanced-configuration)
- [📥Installation](#installation)
  - [🌐GitHub Installation](#github-installation)
  - [💻Python Script - Command Line Interface (CLI)](#python-script---command-line-interface-cli)
  - [📦Library Installation via pip](#library-installation-via-pip)

- [📂Data Structure Requirements](#data-structure-requirements)
- [📋PySERA Parameters Reference](#pysera-parameters-reference)
- [📊Common Parameters](#common-parameters)
- [📚API Reference](#api-reference)
- [📊Output Structure](#output-structure)
- [🔢Feature Extraction Modes](#feature-extraction-modes)
- [📁Supported File Formats](#supported-file-formats)
- [🎯Library Examples](#library-examples)
- [⚡Performance Tips](#performance-tips)
- [🖥️Integration of PySERA to GUI](#integration-of-pysera-to-gui)
- [❓Troubleshooting](#troubleshooting)
- [🕒Version History](#Version-History)
- [📬Contact](#contact)
- [👥Authors](#authors)
- [🙏Acknowledgment](#acknowledgment)
- [📜License](#license)

## ✨IBSI Standardization
Both the script and library have been rigorously standardized based on **IBSI** (Image Biomarker Standardisation Initiative) Standardization 1.0. PySERA returns IBSI-compliant feature values that match the reference standard, ensuring reproducibility and comparability across studies.
See the detailed evaluation and test cases here: [IBSI_Evaluation Folder](https://github.com/MohammadRSalmanpour/PySERATest/tree/main/IBSI_Evaluation)

## 🛠️Key Features

PySERA provides a **single-function API** that handles all radiomics processing:

```python
import pysera

result = pysera.process_batch(
    image_input="image.nii.gz",
    mask_input="mask.nii.gz",
    output_path="./results"
)
```

That's it! 🎉 All the complexity of multiprocessing, error & warning reports, file format handling, and feature extraction is handled automatically.

- **Single Function API**: One function does everything - `pysera.process_batch()`
- **Multi-format Support**: NIfTI, DICOM, NRRD, RTSTRUCT, NumPy arrays, and more
- **Automatic Multiprocessing**: Built-in parallel processing for maximum performance
- **Comprehensive Report**: Excel export functionality for detailed analysis
- **Extensive Features**: 557 total radiomics features across multiple categories (morphological, statistical, texture, etc.) and dimensions (1st, 2D, 2.5D, 3D) including:
  - **487 IBSI-compliant features** (standardized radiomics)
  - **60 diagnostic features** (image quality and metadata)
  - **10 moment-invariant features** (shape descriptors) 
- **Medical Image Optimized**: Designed for CT, MRI, PET, SPECT, X-Ray, Ultrasound, and other medical imaging modalities.
- **Dual Extraction Modes**: Both traditional IBSI-compliant radiomics (557 features) and deep learning features (ResNet50, VGG16, DenseNet121)

## 🤖Deep Learning Feature Extraction

PySERA supports advanced **deep learning-based** feature extraction alongside traditional radiomics, providing multiple pre-trained models for comprehensive feature representation. When using **extraction_mode="deep_feature"**, the categories parameter is automatically handled by the **deep learning model**. Deep features are extracted in 3D dimension by default for comprehensive volumetric analysis. All deep learning features are extracted specifically from the ROI regions defined by the mask and model outputs provide complementary feature representations to traditional radiomics.

**Available Deep Learning Models**:

- **`resnet50`** - 2047 features: Residual Network with 50 layers, balanced performance and accuracy
- **`vgg16`** - 511 features: Visual Geometry Group with 16 layers, strong hierarchical feature representation  
- **`densenet121`** - 1023 features: Dense Convolutional Network with 121 layers, efficient feature reuse
- 
### 📦Library Installation via pip

Install the PySERA library directly from PyPI:

```bash
pip install pysera
```

## 📚Library Usage

Once installed, you can use PySERA directly in your Python code.

### 📂Single File Processing

```python
import pysera

# Process single image-mask pair
result = pysera.process_batch(
    image_input="scan.nii.gz",
    mask_input="mask.nii.gz",
    output_path="./results"
)

print(f"Success: {result['success']}")
print(f"Features extracted: {result['features_extracted']}")
print(f"Processing time: {result['processing_time']:.2f} seconds")
```

### 🧠In-Memory Array Processing

```python
import numpy as np
import nibabel as nib
import pysera

# Load image and mask as NumPy arrays (for example, using nibabel)
image_array = nib.load("patient002_image.nii.gz").get_fdata()
mask_array = nib.load("patient002_mask.nii.gz").get_fdata()

# Process the image and mask directly from memory
result = pysera.process_batch(
    image_input=image_array,
    mask_input=mask_array,
    output_path="./results"
)

# Display results
print(f"Success: {result['success']}")
print(f"Features extracted: {result['features_extracted']}")
print(f"Processing time: {result['processing_time']:.2f} seconds")
```

### ⚡Parallel Batch Processing

```python
import pysera

# Process multiple files with 4 CPU cores
result = pysera.process_batch(
    image_input="./patient_scans",
    mask_input="./patient_masks", 
    output_path="./results",
    num_workers="4",              # Use 4 CPU cores
    categories="glcm, glrlm",     # Extract specific feature categories
    dimensions="1st, 2_5d, 3d",   # Extract features in specified dimensions
    apply_preprocessing=True,   # Apply ROI preprocessing
)

print(f"Processed {result['processed_files']} files")
print(f"Total processing time: {result['processing_time']:.2f} seconds")
```

### 🤖Deep Features Extraction


```python
import pysera

# Process multiple files with 4 CPU cores
result = pysera.process_batch(
    image_input="./patient_scans",
    mask_input="./patient_masks", 
    output_path="./results",

    # Deep learning configuration
    extraction_mode="deep_feature",      # Enable deep learning features
    deep_learning_model="resnet50",      # Use ResNet50 model (2047 features)

    roi_num=5,                           # Number of ROIs to process
    roi_selection_mode="per_Img",        # ROI selection strategy


    # Logging options
    report="warning"            # Report detail level: "all" (full processing details), 
                              # "info" (essential information), "warning" (warnings only), 
                              # "error" (errors only), "none" (no reporting). Default: "all"

)

print(f"Processed {result['processed_files']} files")
print(f"Total processing time: {result['processing_time']:.2f} seconds")
```


## 🔧Advanced Configuration

```python
import pysera

# Comprehensive processing with custom parameters
result = pysera.process_batch(
    image_input="image.nii.gz",
    mask_input="mask.nii.gz",
    output_path="./results",
    
    # Performance settings
    num_workers="2",           # Use 2 CPU cores
    enable_parallelism=False ,     # Disable multiprocessing
    
    # Image feature extraction settings
    categories="glcm, glrlm, glszm",  # Extract specific texture feature categories
    dimensions="1st, 2_5d, 3d",       # Extract features in 1st order, 2.5D and 3D dimensions
    # Alternative examples for categories and dimensions:
    # categories="all",                 # Extract all 557 features
    # categories="stat, morph, glcm",   # Statistical, morphological and GLCM features
    # dimensions="2D",                  # Extract only 2D features
    # dimensions="all",                 # Extract features in all dimensions
    
    bin_size=25,               # Texture analysis bin size
    roi_num=2,                # Number of ROIs to process
    roi_selection_mode="per_region",  # ROI selection strategy
    min_roi_volume=5,          # Minimum ROI volume threshold
    
    # Processing options
    apply_preprocessing=True,   # Apply ROI preprocessing
    feature_value_mode="APPROXIMATE_VALUE",  #	Strategy for handling NaN values.

    # IBSI parameters (advanced, overrides defaults)
    IBSI_based_parameters={
        "radiomics_DataType": "CT",
        "radiomics_DiscType": "FBN",
        "radiomics_isScale": 1
    },
    
    # Logging options
    report="info"             # Report detail level: "all" (full processing details), 
                              # "info" (essential information), "warning" (warnings only), 
                              # "error" (errors only), "none" (no reporting). Default: "all"
)
```

## 📥Installation

PySERA can be installed as a Python library for integration into your projects or as a standalone script for command-line usage. It supports Windows, macOS, and Linux. Below are the installation options.

### 🌐GitHub Installation 

For users who want to develop with the source code or run PySERA as a standalone command-line tool (CLI) without installing it as a Python package, you can clone the repository from GitHub.
This gives you access to the standalone script radiomics_standalone.py and all example files. After installing the dependencies, you can run the script directly (see the [💻Python Script - Command Line Interface (CLI)](#python-script---command-line-interface-cli) section).

```bash
# Clone the repository
git clone https://github.com/MohammadRSalmanpour/PySERA.git
cd pysera
```
### macOS/Linux Installation
#### Quick Setup (Recommended):

```bash
# Quick setup (creates a virtual environment and installs everything)
./dev_setup.sh
```
#### Manual Setup:

```bash
python3 -m venv venv
source venv/bin/activate
pip install -e .

```
### Windows Setup

#### Manual Setup

```bash

python -m venv venv
.\venv\Scripts\activate
cd PySERA
pip install -r requirements.txt

```

### 💻Python Script - Command Line Interface (CLI)

If you just want to run the CLI without installing the library into Python,the standalone script 'radiomics_standalone.py' provides a command-line interface for radiomics processing :

```bash
# Process single files
python radiomics_standalone.py \
    --image-input image.nii.gz \
    --mask-input mask.nii.gz \
    --output ./results

# Batch processing (folders)
python radiomics_standalone.py \
    --image-input ./images \
    --mask-input ./masks \
    --output ./results \
    --num-workers 4
```



## 📂Data Structure Requirements

For batch processing or multi-DICOM inputs, the folder structure for images and masks must follow these rules:
   - The **final folders** containing images and masks (e.g., ``images/`` and ``masks/``) must **not contain additional subfolders**. Only the image and mask files should be present in these folders.
   - There must be **only one folder level** between the parent folder and the image/mask files (e.g., ``parent/images/image001.nii.gz`` or ``parent/masks/mask001.nii.gz``).
   - **Warning**: Any additional internal subfolders within the final images or masks folders will cause PySERA to **malfunction** and fail to process the data correctly.

## Patient-Subfolder Organization (NIfTI/DICOM)

**Works with both:**

1. **DICOM Series** (multiple `.dcm` files per patient)  
2. **NIfTI Files** (single `.nii.gz` per patient)


### 🏷️Example Structures

**Note:**  PySERA supports all major formats, including DICOM, multi-slice DICOM, NIfTI, NRRD, RT Struct, and NumPy arrays.

#### 1️⃣**Flat NIfTI/NRRD Structure** 

**✅Correct:**
    
      parent/
      ├── images/ # All scan files directly here
      │   ├── patient001.nii.gz
      │   ├── patient002.nii.gz
      │   └── patient003.nii.gz
      └── masks/  # All mask files directly here
          ├── patient001.nii.gz
          ├── patient002.nii.gz
          └── patient003.nii.gz

#### 2️⃣**Patient-Subfolder NIfTI Structure**

**✅Correct:**

    parent/
    ├── CT_Images/ # Each patient has own folder
    │ ├── patient_01/
    │ │ └── scan.nii.gz # Single NIfTI file
    │ └── patient_02/
    │ └── scan.nii.gz
    └── CT_Masks/ # Mirrored structure
    ├── patient_01/
    │ └── segmentation.nii.gz
    └── patient_02/
    └── segmentation.nii.gz
    
**Notes:**  

- PySERA automatically processes DICOM series organized in patient subfolders.  
- **Patient subfolders are required** (one folder per patient).  
- **All DICOM slices for one series must be in the same patient folder.**  
- **Mask files must mirror the image folder structure.**  
  If there is a folder for `patient_01` under `CT_Images/`, there must be a corresponding `patient_01` folder under `CT_Masks/` containing the RTSTRUCT or mask.
    
    
### 3️⃣DICOM Series Structure

**✅Correct:**
    

    parent/
    ├── CT_Images/  # --image-input
    │ ├── patient_01/ # DICOM series folder
    │ │ ├── slice1.dcm  # Any number of slices
    │ │ ├── slice2.dcm
    │ │ └── slice3.dcm
    │ └── patient_02/
    │ ├── slice1.dcm
    │ └── slice2.dcm
    └── CT_Masks/   # --mask-input
    ├── patient_01/
    │ └── mask.dcm 
    └── patient_02/
    └── mask.dcm

   
**❌Incorrect Structure (Will Fail):**

      parent/
      ├── images/
      │   ├── subfolder1/
      │   │   ├── patient001.nii.gz
      │   └── subfolder2/
      │       ├── patient002.nii.gz
      └── masks/
          ├── subfolderA/
          │   ├── patient001.nii.gz
          └── patient002.nii.gz

### 📋PySERA Parameters Reference


| Parameter            | Type        | Default                                     | Description                                                                                                                                                                                                                                                                                                                                                                                                                                                                                                                          |
|----------------------|-------------|---------------------------------------------|--------------------------------------------------------------------------------------------------------------------------------------------------------------------------------------------------------------------------------------------------------------------------------------------------------------------------------------------------------------------------------------------------------------------------------------------------------------------------------------------------------------------------------------|
| **image_input**       | str / .npy  | Required                                    | Path to the image file, directory, or NumPy file containing the image data.                                                                                                                                                                                                                                                                                                                                                                                                                                                          |
| **mask_input**        | str / .npy  | Required                                    | Path to the mask file, directory, or NumPy file defining the regions of interest.                                                                                                                                                                                                                                                                                                                                                                                                                                                    |
| **output_path**      | str         | `"./output_result"`                         | Directory where the processing results will be saved.                                                                                                                                                                                                                                                                                                                                                                                                                                                                                |
| **num_workers**      | str         | `"auto"`                                    | Number of CPU cores to use for processing. If auto, uses all available cores.                                                                                                                                                                                                                                                                                                                                                                                                                        
|  **apply_preprocessing** | bool        | False                                       | If True, rounds mask array values to nearest integers. If False, uses raw mask values without rounding. |                                                                                                                                                                                                                                                                                                 
| **enable_parallelism**  | bool        | True                                        | If True, enables parallel processing for the analysis.                                                                                                                                                                                                                                                                                                                                                                                                                                                                               |
| **min_roi_volume**      | int         | 10                                          | Minimum volume threshold for regions of interest (ROI).                                                                                                                                                                                                                                                                                                                                                                                                                                                                              |
| **bin_size**            | int         | 25                                          | Bin size used for texture analysis.                                                                                                                                                                                                                                                                                                                                                                                                                                                                                                  |
| **roi_selection_mode**  | str         | `"per_Img"`                                 | **ROI selection strategy:**<br>- **"per_Img"** (default): Selects the top `roi_num` ROIs per image based on size, regardless of label category.<br>  • Suitable for single or dominant lesions per scan.<br>  • Preserves original spatial relationships.<br>- **"per_region"**: Selects up to `roi_num` ROIs separately for each label category, ensuring balanced representation across regions.<br>  • Useful in multi-lesion, multi-label, or longitudinal studies.<br>  • Requires consistent ROI labeling across datasets.<br> |
| **roi_num**             | int         | 10                                          | Number of ROIs to process.                                                                                                                                                                                                                                                                                                                                                                                                                                                                                                           |
| **feature_value_mode**  | str         | `"REAL_VALUE"`                              | Strategy for handling NaN values. Options:`"APPROXIMATE_VALUE"` or `"REAL_VALUE"`. **"APPROXIMATE_VALUE"**: Replaces NaN features with substitutes (e.g., very small constants like `1e-30` or synthetic masks) to maintain pipeline continuity.<br>- **"REAL_VALUE"** (default): Keeps NaN values whenever feature extraction fails (e.g., small ROI, numerical instability), preserving the raw outcome without substitution.<br>                                                                                                     |
| **categories**          | str         | `"diag,morph,glcm,glrlm,glszm,ngtdm,ngldm"` | Feature categories to extract. Choices: "diag" (diagnostics), "morph" (morphological/shape), "ip" (intensity peak), "stat" (first-order statistical), "ih" (intensity histogram), "ivh" (intensity-volume histogram), "glcm" (Gray-Level Co-occurrence Matrix), "glrlm" (Gray-Level Run Length Matrix), "glszm" (Gray-Level Size Zone Matrix), "gldzm" (Gray-Level Distance Zone Matrix), "ngtdm" (Neighboring Gray-Tone Difference Matrix), "ngldm" (Neighboring Gray-Level Dependence Matrix), "mi" (moment-invariant). Example: "glcm, glrlm". |
| **dimensions**          | str         | `"1st,2d"`                                  | Spatial dimensions for feature extraction. Choices: "1st" (first-order intensity-based features), "2D" (features extracted per 2D slice), "2_5D" (features aggregated across slices with limited inter-slice context), "3D" (fully volumetric features across entire ROI). Example: "1st, 2_5d, 3d". Combine with categories for specific feature sets. |
| **aggregation_lesion**  | bool        | False                                       | When enabled, this parameter performs lesion-level feature aggregation across ROIs belonging to the same image or anatomical region, depending on the `roi_selection_mode` setting. Specifically, if `roi_selection_mode` is set to `"per_Img"`, aggregation is performed by PatientID; if set to `"per_region"`, grouping is based on both PatientID and label ID. Feature aggregation is conducted on a per-feature basis. For the `"deep_feature"` extraction mode, all features are averaged. For morphological descriptors, including `morph_volume_mesh`, `morph_volume_count`, `morph_surface_area`, `morph_max_3d_diameter`, `morph_major_axis_length`, `morph_minor_axis_length`, and `morph_least_axis_length`, a weighted average based on `morph_volume_mesh` is applied. `Diagnostic` features are selected from the largest lesion, while all remaining features are summed across ROIs. Missing values are excluded from the aggregation process. |
| **callback_fn**          | function    | None                                        | Callback function for external notifications. Receives parameters: flag (`"START"`\|`"END"`), image_id (str), roi_name (str). Useful for integration with notification platforms. |
| **extraction_mode**      | str         | `"handcrafted_feature"`                     | Feature extraction mode. Options: `"handcrafted_feature"` (traditional radiomics), `"deep_feature"` (deep learning features).  |
| **deep_learning_model**  | str         | `"resnet50"`                                | Deep learning model for feature extraction when extraction_mode="deep_feature". Options:`"resnet50"`, `"vgg16"`, `"densenet121". |
| **temporary_files_path** | str         | `"./temporary_files_path"`                  | Directory for caching intermediate NumPy masks during DICOM-RT (RTSTRUCT) processing. Prevents memory spikes by writing per-ROI masks to disk and streaming them on demand. Automatically created if missing; contents are automatically cleared after processing. Not used for other image formats. |
| **report**              | str         | `"all"`                                     | Report detail level: "all" (full processing details), "info" (essential information), "warning" (warnings only), "error" (errors only), "none" (no reporting). Default: "all". |
| **IBSI_based_parameters** | dict / JSON | See defaults                                | Advanced configuration parameters. See the table below for detailed descriptions. |


#### 🔧Advanced configuration parameters (IBSI_based_parameters)


| Parameter                   | Type   | Default                | Description                                                                 |
|-----------------------------|--------|------------------------|-----------------------------------------------------------------------------|
| **radiomics_DataType**      | str    |  `"OTHER"`                 | Image modality type (CT / PET / MRI / OTHER).                               |
| **radiomics_DiscType**      | str    | `"FBS"`                 | Specifies the discretization type used for gray-level calculation — either "FBN" (fixed bin numbers) or "FBS" (fixed bin size or fixed bin width). |
| **radiomics_isScale**       | int    | 0                      | Determines whether image resampling is performed. Set to 1 to enable resampling or 0 to retain the original voxel dimensions.              |
| **radiomics_VoxInterp**     | str    | `"Nearest"`              | Defines the interpolation type used for image resampling. Accepted values include `"Nearest"`, `"linear"`, `"bilinear"`, `"trilinear"`, `"tricubic-spline"`, `"cubic"`, `"bspline"`, `"None"`.                |
| **radiomics_ROIInterp**     | str    | `"Nearest"`              | Specifies the interpolation type for ROI resampling (`"Nearest"`, `"linear"`, `"bilinear"`, `"trilinear"`, `"tricubic-spline"`, `"cubic"`, `"bspline"`, `"None"`.)                                       |
| **radiomics_isotVoxSize**   | int    | 2                      | Sets the new isotropic voxel size for 3D resampling, applied equally to the X, Y, and Z dimensions.                               |
| **radiomics_isotVoxSize2D** | int    | 2                      | Defines the voxel size for resampling in 2D mode, keeping the Z dimension unchanged while rescaling X and Y.                                |
| **radiomics_isIsot2D**      | int    | 0                      | Indicates whether to resample to isotropic 2D voxels (1) or isotropic 3D voxels (0). Applicable mainly for first-order features, as higher-order 2D features always use the original slice thickness.                           |
| **radiomics_isGLround**     | int    | 0                      | Determines whether to round voxel intensities to the nearest integer (commonly 1 for CT, 0 for PET and SPECT).                       |
| **radiomics_isReSegRng**    | int    | 0                      | Enables range-based re-segmentation. The valid intensity range is specified in radiomics_ReSegIntrvl01 and radiomics_ReSegIntrvl02. Note: not recommended for arbitrary-unit modalities such as MRI or SPECT.                            |
| **radiomics_isOutliers**    | int    | 0                      | Controls outlier removal, where 1 removes intensities beyond ±3σ.                         |
| **radiomics_isQuntzStat**   | int    | 1                      | Determines whether quantized images are used to compute first-order statistics. Set to 0 to use raw intensities (preferred for PET).                 |
| **radiomics_ReSegIntrvl01** | int    | -1000                  | Specifies the lower bound for range re-segmentation; intensities below this value are replaced with NaN.                          |
| **radiomics_ReSegIntrvl02** | int    | 400                    | Specifies the upper bound for range re-segmentation; intensities above this value are replaced with NaN.                          |
| **radiomics_ROI_PV**        | float  | 0.5                    | Defines the partial volume threshold for ROI binarization after resampling. Voxels with values below this threshold are excluded.                       |
| **radiomics_qntz**          | str    |`"Uniform"`              | Sets the quantization strategy for fixed bin number discretization. Options are "Uniform" or "Lloyd" (for Max-Lloyd quantization).                              |
| **radiomics_IVH_Type**      | int    | 3                      | {0: Definite (PET, CT), 1: Arbitrary (MRI, SPECT), 2: 1000 bins, 3: same discretization as histogram (CT)}.                         |
| **radiomics_IVH_DiscCont**  | int    | 1                      | Defines IVH continuity: {0: Discrete (CT), 1: Continuous (CT, PET; for FBS)}.                                  |
| **radiomics_IVH_binSize**   | float    | 2.0                    | Sets the bin size for the IVH in applicable configurations (FBN with setting 1, or when IVH_DiscCont is enabled).                                                   |

## 📊Common Parameters

Common parameters across different extraction modes for handcrafted or deep radiomics features.

| Parameter | Handcrafted Feature Mode | Deep Learning Feature Mode |
|-----------|-------------------------|---------------------------|
| **image_input** | ✓ | ✓ |
| **mask_input** | ✓ | ✓ |
| **output_path** | ✓ | ✓ |
| **num_workers** | ✓ | ✓ |
| **apply_preprocessing** | ✓ | ✓ |
| **enable_parallelism** | ✓ | ✓ |
| **min_roi_volume** | ✓ | ✓ |
| **bin_size** | ✓ | ✕ |
| **roi_selection_mode** | ✓ | ✓ |
| **roi_num** | ✓ | ✓ |
| **feature_value_mode** | ✓ | ✕ |
| **categories** | ✓ | ✕ |
| **dimensions** | ✓ | ✕ |
| **aggregation_lesion** | ✓ | ✓ |
| **callback_fn** | ✓ | ✓ |
| **extraction_mode** | ✓ | ✓ |
| **deep_learning_model** | ✕ | ✓ |
| **temporary_files_path** | ✓ | ✓ |
| **report** | ✓ | ✓ |
| **IBSI_based_parameters** | ✓ | ✕ |

## 📚API Reference

### `pysera.process_batch()`

The main and only function you need for radiomics processing.


## 📊Output Structure

The ``pysera.process_batch()`` function produces two types of output: a **Python dictionary** with processing results and an **Excel file** containing detailed analysis data. Ensure your data follows `Data Structure Requirements` to avoid errors affecting output.

**Python Dictionary Output**

The function returns a dictionary with the following keys:

```python
{
    'success': bool,              # True if processing completed
    'output_path': str,           # Path to results directory
    'processed_files': int,       # Number of files processed
    'features_extracted': Dataframe,    # extracted features
    'processing_time': float,     # Processing time in seconds
    'logs': list,                # Log messages (if logging enabled)
    'error': str                 # Error message (if failed)
}
```
**Excel File Output**

**PySERA** generates an Excel file with three sheets:

📑1. **Radiomics_Features**: Lists all extracted radiomics features with IBSI-compliant naming conventions, exactly matching the standardized feature names from the Image Biomarker Standardisation Initiative. Contains computed feature values for each processed image-mask pair across all selected categories and dimensions.

⚙️2. **Parameters**: Details the parameters used for the run (e.g., ``bin_size``, ``min_roi_volume``, ``roi_selection_mode``).

⚠️3. **Report**: Logs issues for each patient sample, including ROI labels, warnings (e.g., small ROI volume), and errors (e.g., “No matching mask found for patient001.nii.gz”).


## 📁Supported File Formats

### Image Files
- **NIfTI**: `.nii`, `.nii.gz`
- **DICOM**: `.dcm`, `.dicom`, directories with DICOM files
- **NRRD**: `.nrrd`, `.nhdr`
- **NumPy**: `.npy` arrays
- **Multi-DICOM**: Directory structure with patient subdirectories
- **RTSTRUCT**: DICOM-RT Structure Set files for contour-based images.
- **Other**: Any format readable by SimpleITK (e.g., CT, MRI, PET medical images).

### Mask Files
- Same formats as image files: NIfTI, DICOM, NRRD, NumPy, RTSTRUCT.
   - **Type**: Binary or labeled segmentation masks.

   - **Requirements**:
     - Must have the **same dimensions and geometry** as the corresponding image.
     - When loading folders containing images and masks, mask file names must **exactly match** the corresponding image file names.

## 🎯Library Examples

See the [`library_examples`](https://github.com/MohammadRSalmanpour/PySERATest/tree/main/library_examples) directory for comprehensive usage examples:

```bash
# Run library_examples
cd library_examples
python basic_usage.py
```

Example use cases:
- Basic single-file processing
- Batch processing with multiprocessing
- High-performance processing
- Custom parameter configuration
- Single-core processing
- Comprehensive analysis with full reporting
- Selective radiomics by category and dimension
- IBSI-compliant research reproducible radiomics for scientific studies
- Deep learning feature extraction using pre-trained models (ResNet50, VGG16, DenseNet121)
- Real-time monitoring progress tracking with callback function integration
- Multi-modal analysis across CT, MRI, PET, SPECT, X-Ray, and Ultrasound

## ⚡Performance Tips

1. **Optimize CPU Utilization**: Set `num_workers="auto"` to leverage all available CPU cores for maximum parallel processing throughput
2. **Targeted Feature Extraction**: Use `categories` and `dimensions` parameters to extract only relevant features, significantly reducing computational overhead
3. **ROI Volume Filtering**: Configure appropriate `min_roi_volume` thresholds to exclude small regions and enhance processing stability
4. **Robust Feature Computation**: Use `feature_value_mode="APPROXIMATE_VALUE"` to enable synthetic voxel generation for ROIs with insufficient data (<10 voxels) OR for some features requiring specific mathematical operations (even in larger ROIs), preventing computational errors. Use `feature_value_mode="REAL_VALUE"` to preserve raw outcomes with NaN values for unreliable features in both small ROIs and mathematically constrained scenarios.
5. **Advanced Feature Representation**: Leverage `extraction_mode="deep_feature"` with pre-trained models ("resnet50", "vgg16", "densenet121") for complementary deep learning features
6. **Data Quality Enhancement**: Enable `apply_preprocessing=True` for improved mask integrity through integer value normalization
7. **Real-time Monitoring**: Implement `callback_fn` for external progress tracking and notification system integration
8. **Batch Processing Efficiency**: Process multiple files in single operations to minimize I/O overhead and maximize computational throughput
9. **Memory Optimization**: PySERA's OOP architecture automatically manages RAM utilization during large-scale batch operations
10. **Logging Optimization**: Use `report="info"` or `report="warning"` to reduce logging overhead in production environments while maintaining essential monitoring

## 🖥️Integration of PySERA to GUI

**PySERA** will be available as a 3D Slicer extension in the near future, providing seamless radiomics feature extraction within the popular medical imaging platform. Additionally, PySERA currently serves as the core feature extraction engine for **Radiuma**, another product in our suite that offers a comprehensive graphical interface for radiomics analysis.

### Get Help

- **Installation Issues**: See [INSTALL.md](INSTALL.md)
- **Examples**: Run `python examples/basic_usage.py`

## 🕒Version History

For detailed release notes, explanations of updates, and technical changes, please see the  
👉 [Development Report](https://github.com/MohammadRSalmanpour/PySERATest/blob/main/development_report.md)

    v2
    ├── v2.1
    │   ├── v2.1.2 - 2025-10-24
    │   │   - Bug fix
    │   ├── v2.1.1 - 2025-10-22
    │   │   - Bug fix
    │   ├── v2.1.0 - 2025-10-22
    │   │   - Bug fix (configuration)
    │   │   - add aggregation_lesion parameter for aggregating radiomics features
    │   │   - update parameter default
    ├── v2.0
    │   ├── v2.0.2 - 2025-10-20
    │   │   - bug fix (configuration)
    │   ├── v2.0.1 - 2025-10-20
    │   │   - remove additional packages
    │   ├── v2.0.0 - 2025-10-19
    │   │   - ✨Major Feature Expansion, 557 features including 487 IBSI-compliant, 60 diagnostic, and 10 moment-invariant features
    │   │   - 🎯New `categories` parameter for feature category selection
    │   │   - 📐New `dimensions` parameter for 1st, 2D, 2.5D, 3D feature extraction
    │   │   - 🤖`extraction_mode="deep_feature"` with ResNet50, VGG16, DenseNet121
    │   │   - 🔔`callback_fn` for external notification platform integration
    │   │   - ⚡Enhanced OOP architecture with improved RAM and CPU efficiency
    │   │   - 📊Multi-level report system ("all", "info", "warning", "error", "none")
    │   │   - 🐛Bug Fixes, Enhanced stability and error handling
    │   │
    v1
    ├── v1.0
    │   ├── v1.0.2 - 2025-08-20
    │   │   - 🛠️change PySera name to pysera
    │   │
    │   ├── v1.0.1 - 2025-08-20
    │   │   - 🐛fixing bug in numpy array file processing in in-memory mode
    │   │
    │   └── v1.0.0 - 2025-08-19
    │       - 🛠️Structural modifications
    │       - ⚡Improved image loader 
    │       - ✨Added two strategies for feature value mode (real vs. approximate)
    │       - 🔢New parameter for number of ROIs to select
    │       - ✨Synthetic generation for ROI lesions smaller than 10 voxels
    │       - ✨New strategy for ROI selection (image-based vs. region-based)
    │       - 💾Disk-based processing to prevent RAM overflow
    │       - 🐛Fixed NaN value bug in some features
    │       - ✨Added support for processing NumPy array files in addition to file paths
    │       - ✅IBSI compliance validation
    │       - 📊New output structure including parameter set, error log, and warning report
    │       - 📦Updated package dependencies
    v0
    ├── v0.0
    │   └── v0.0.0 - 2025-08-13
    │       - 🔧IBSI Standardization 
    │       - 🐛Some Bug fix
    │
    └── initial version - 2022-02-12
       - 🎉Initial implementation  
       - 🛠️Core radiomics pipeline  
       - 📄Support for some types of files

## 📬Contact
SERA is available **free of charge**.
For access, questions, or feedback:

**Dr. Mohammad R. Salmanpour (Team Lead)**  
📧[msalman@bccrc.ca](mailto:msalman@bccrc.ca) | [m.salmanpoor66@gmail.com](mailto:m.salmanpoor66@gmail.com), [m.salmanpour@ubc.ca](mailto:m.salmanpour@ubc.ca)

---

## 🛠️Maintenance
For technical support and maintenance inquiries, please contact:

**Dr. Mohammad R. Salmanpour (Team Lead)**  
 msalman@bccrc.ca – m.salmanpoor66@gmail.com – m.salmanpour@ubc.ca

**Amir Hossein Pouria**  
amirporia99.1378@gmail.com  

## 👥Authors
- **Dr. Mohammad R. Salmanpour (Team Lead, Fund Provider, Evaluator, Medical Imaging Expert, Backend Development, Code Refactoring, Debugging, Library Management, IBSI Standardization, and Activation of the PySERA Library, and GUI Development in 3D Slicer)** – [msalman@bccrc.ca](mailto:msalman@bccrc.ca), [m.salmanpoor66@gmail.com](mailto:m.salmanpoor66@gmail.com), [m.salmanpour@ubc.ca](mailto:m.salmanpour@ubc.ca)
- **Amir Hossein Pouria (Assistant Team Lead; Backend Development, Code Refactoring, Debugging, and Library Management)** – [amirporia99.1378@gmail.com](mailto:amirporia99.1378@gmail.com)
- **Sirwan Barichin (IBSI Standardization, Debugging, and Activation of the PySERA Library, and GUI Development in 3D Slicer)** – [sirwanbarichin@gmail.com](mailto:sirwanbarichin@gmail.com)
- **Yasaman Salehi (Backend Development, Code Refactoring, and Debugging)** – [y.salehi7698@gmail.com](mailto:y.salehi7698@gmail.com)
- **Sonya Falahati (Tesing and Data prepration)** – [falahati.sonya@gmail.com](mailto:falahati.sonya@gmail.com)
- **Dr. Mehrdad Oveisi (Evaluator, Software Engineer, and Advisor)** – [moveisi@cs.ubc.ca](mailto:moveisi@cs.ubc.ca)
- **Dr. Arman Rahmim (Fund Provider, Medical Imaging Expert, Evaluator, and Advisor)** – [arman.rahmim@ubc.ca](mailto:arman.rahmim@ubc.ca), [arahmim@bccrc.ca ](mailto:arahmim@bccrc.ca)

## 📚Citation

```bibtex
@software{pysera2025,
  title={pysera: A Simple Python Library for Radiomics Feature Extraction},
  author={pysera Team},
  year={2025},
  url={https://github.com/MohammadRSalmanpour/PySERA}
}
```
## 📜License

This open-source software is released under the **MIT License**, which grants permission to use, modify, and distribute it for any purpose, including research or commercial use, without requiring modified versions to be shared as open source. See the [LICENSE](LICENSE) file for details.

## Support

- **Issues**: [GitHub Issues](https://github.com/MohammadRSalmanpour/PySERA/issues)
- **Documentation**: This README and the included guides
- **Examples**: See `examples/basic_usage.py`

## Acknowledgment

This study was supported by:  

- [🔬 **Qu**antitative **R**adiomolecular **I**maging and **T**herapy (Qurit) Lab, University of British Columbia, Vancouver, BC, Canada](https://www.qurit.ca)  
- [🏥 BC Cancer Research Institute, Department of Basic and Translational Research, Vancouver, BC, Canada](https://www.bccrc.ca/)  
- [💻 **Vir**tual **Collab**oration (VirCollab) Group, Vancouver, BC, Canada](https://www.vircollab.com)  
- [🏭 **Tec**hnological **Vi**rtual **Co**llaboration **Corp**oration (TECVICO Corp.), Vancouver, BC, Canada](https://www.tecvico.com)  
We gratefully acknowledge funding from the💰 Natural Sciences and Engineering Research Council of Canada (**NSERC**) Idea to Innovation [**I2I**] Grant **GR034192**.
---

*PySERA - Simple, powerful radiomics in one function call. 🚀*<|MERGE_RESOLUTION|>--- conflicted
+++ resolved
@@ -4,11 +4,7 @@
 [![License](https://img.shields.io/badge/license-MIT-green.svg)](LICENSE)
 [![Development Status](https://img.shields.io/badge/status-stable-green.svg)](https://pypi.org/project/pysera/)
 
-<<<<<<< HEAD
-**PySERA** (Python-based Standardized Extraction for Radiomics Analysis) is a comprehensive Python library for radiomics feature extraction from medical imaging data. It provides a **simple, single-function API** with built-in multiprocessing support, comprehensive report capabilities, and optimized performance through OOP architecture, RAM optimization, and CPU-efficient parallel processing. PySERA supports both **traditional handcrafted radiomics** (557 features including 487 IBSI-compliant, 60 diagnostic, and 10 moment-invariant features) and **deep learning-based feature extraction** using pre-trained models like ResNet50, VGG16, and DenseNet121.
-=======
-**PySERA** (Python-based Standardized Extraction for Radiomics Analysis), published in "[PySERA](https://pypi.org/project/pysera/)"  is a comprehensive Python library for radiomics feature extraction from medical imaging data. It provides a **simple, single-function API** with built-in multiprocessing support, comprehensive report capabilities, and optimized performance through OOP architecture, RAM optimization, and CPU-efficient parallel processing. PySERA supports both **traditional handcrafted radiomics** (557 IBSI-compliant features) and **deep learning-based feature extraction** using pre-trained models like ResNet50, VGG16, and DenseNet121.
->>>>>>> 5febd709
+**PySERA** (Python-based Standardized Extraction for Radiomics Analysis), published in "[PySERA](https://pypi.org/project/pysera/)"  is a comprehensive Python library for radiomics feature extraction from medical imaging data. It provides a **simple, single-function API** with built-in multiprocessing support, comprehensive report capabilities, and optimized performance through OOP architecture, RAM optimization, and CPU-efficient parallel processing. PySERA supports both **traditional handcrafted radiomics** (557  features including 487 IBSI-compliant, 60 diagnostic, and 10 moment-invariant features) and **deep learning-based feature extraction** using pre-trained models like ResNet50, VGG16, and DenseNet121.
 
 ## 🔍 Table of Contents
 - [🧩IBSI (Image Biomarker Standardisation Initiative) Standardization-1.0](#IBSI-Standardization)
